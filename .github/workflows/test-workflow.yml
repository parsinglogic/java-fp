name: test-workflow

on: [push, workflow_dispatch]

jobs:
  build:
    runs-on: ubuntu-latest

<<<<<<< HEAD
=======
    permissions: read-all
>>>>>>> f9bddb70
    permissions: write-all

    steps:
      - run: echo "The name of your branch is ${{ github.ref }} and your repository is ${{ github.repository }}."
      - run: echo "The job was automatically triggered by a ${{ github.event_name }} event."

      - name: Check out repository code
        uses: actions/checkout@v3


      - name: List files in the repository
        run: |
          echo ${{github.workspace}}/jadle.config/java-fp.project
          ls -l ${{github.workspace}}/jadle.config/java-fp.project

      - run: echo "🍏 This job's status is ${{ job.status }}."

      - name: Set up JDK 17
        uses: actions/setup-java@v3
        with:
          java-version: '17'
          distribution: 'corretto'

      - name: Show version
        run: java --version

      - name: Maven settings 
        run: cat /home/runner/.m2/settings.xml

      - name: Install jadle
        run: |
          curl -O https://nkve.github.io/maven-repo/group/jadle/latest/jadle.jar

      - name: compile
        working-directory: ${{github.workspace}}/jadle.config
        run: |
          java -cp ${{github.workspace}}/jadle.jar org.drum.jadle.JadleRunner compile java-fp.project

      - name: deploy
        working-directory: ${{github.workspace}}/jadle.config
        run: |
          java -cp ${{github.workspace}}/jadle.jar org.drum.jadle.JadleRunner deploy-to-github -repo https://maven.pkg.github.com/parsinglogic/java-fp  java-fp.project
        env:
          MAVEN_USER_NAME: ${{ env.GITHUB_ACTOR }}
          MAVEN_PASSWORD: ${{ secrets.GITHUB_TOKEN }}

#
#      - name: deploy
#        working-directory: ${{github.workspace}}
#        run: |
#          mvn --batch-mode deploy
#        env:
#          GITHUB_TOKEN: ${{ secrets.GITHUB_TOKEN }}<|MERGE_RESOLUTION|>--- conflicted
+++ resolved
@@ -6,10 +6,7 @@
   build:
     runs-on: ubuntu-latest
 
-<<<<<<< HEAD
-=======
-    permissions: read-all
->>>>>>> f9bddb70
+
     permissions: write-all
 
     steps:
